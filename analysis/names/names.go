--- conflicted
+++ resolved
@@ -10,7 +10,9 @@
 	"fmt"
 	"go/ast"
 	"go/token"
+	"regexp"
 	"regexp/syntax"
+	"strings"
 
 	"code.google.com/p/go.tools/go/loader"
 	"code.google.com/p/go.tools/go/types"
@@ -377,7 +379,6 @@
 	return result
 }
 
-<<<<<<< HEAD
 // kmpWord is the Knuth-Morris-Pratt string searching algorithm,
 // slightly modified to only find entire word matches.
 func kmpWord(txt, pat string, T []int) (offsets []int) {
@@ -393,9 +394,12 @@
 			}
 			m = 0
 		}
-=======
-// occurrencesInFileComments finds the source location of  selected identifier names in
-// comments, appends them to the already found source locations of
+	}
+	return offsets
+}
+
+// occurrencesInFileComments finds the source location of  selected identifier
+// names in comments, appends them to the already found source locations of
 // selected identifier objects (result), and returns the result.
 func (r *SearchEngine) occurrencesInFileComments(f *ast.File, comment *ast.CommentGroup, name string, result map[string][]text.Extent, prog *loader.Program) map[string][]text.Extent {
 	var whitespaceindex int = 1
@@ -413,9 +417,8 @@
 		length := len(name)
 		filename := prog.Fset.Position(f.Pos()).Filename
 		result[filename] = append(result[filename], text.Extent{offset, length})
->>>>>>> f2a57ce2
-	}
-	return offsets
+	}
+	return result
 }
 
 // This function assumes it is given indices corresponding to a word,
