--- conflicted
+++ resolved
@@ -224,17 +224,6 @@
 		t.Fatalf("Refactoring should have produced errors but didn't")
 	}
 
-<<<<<<< HEAD
-	for filename, edits := range result.Edits {
-		output, err := filesystem.ApplyEdits(edits, fileSystem, filename)
-		if err != nil {
-			t.Fatal(err)
-		}
-		if shouldPass {
-			checkResult(filename, string(output), t)
-
-		}
-=======
 	err = filepath.Walk(directory,
 		func(path string, info os.FileInfo, err error) error {
 			if err != nil {
@@ -261,7 +250,6 @@
 		})
 	if err != nil {
 		t.Fatal(err)
->>>>>>> 073779fd
 	}
 
 	fsChangesFile := filepath.Join(directory, FSCHANGES_TXT)
